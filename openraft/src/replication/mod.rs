--- conflicted
+++ resolved
@@ -168,12 +168,6 @@
     /// The target state of this replication stream.
     target_repl_state: TargetReplState<C>,
 
-<<<<<<< HEAD
-=======
-    /// The id of the log entry to most recently be appended to the log by the leader.
-    last_log_id: Option<LogId<C::NodeId>>,
-
->>>>>>> 799a9b4b
     /// The log id of the highest log entry which is known to be committed in the cluster.
     committed: Option<LogId<C::NodeId>>,
 
@@ -578,11 +572,13 @@
     }
 
     /// return true if commit index update, in this way, MUST `send_append_entries` to sync new commit index
-    fn check_if_update_commit_index(&mut self, new_committed_index: Option<LogId<C>>) -> bool {
+    fn check_if_update_commit_index(&mut self, new_committed_index: Option<LogId<C::NodeId>>) -> bool {
         assert!(new_committed_index >= self.committed);
-        let old_committed = self.committed;
-        self.committed = new_committed_index;
-        self.committed > old_committed
+        if new_committed_index > self.committed {
+            self.committed = new_committed_index;
+            return true;
+        }
+        false
     }
 
     /// return true if there is more log to replicate
