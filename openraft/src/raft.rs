//! Public Raft interface and data types.

use std::collections::BTreeSet;
use std::fmt::Debug;
use std::sync::Arc;
use std::time::Duration;

use serde::Deserialize;
use serde::Serialize;
use tokio::sync::mpsc;
use tokio::sync::oneshot;
use tokio::sync::watch;
use tokio::sync::Mutex;
use tokio::task::JoinError;
use tokio::task::JoinHandle;
use tracing::Span;

use crate::config::Config;
use crate::core::RaftCore;
use crate::error::AddLearnerError;
use crate::error::AppendEntriesError;
use crate::error::ClientReadError;
use crate::error::ClientWriteError;
use crate::error::Fatal;
use crate::error::InitializeError;
use crate::error::InstallSnapshotError;
use crate::error::VoteError;
use crate::membership::EitherNodesOrIds;
use crate::metrics::RaftMetrics;
use crate::metrics::Wait;
use crate::AppData;
use crate::AppDataResponse;
use crate::LogId;
use crate::Membership;
use crate::MessageSummary;
use crate::Node;
use crate::NodeId;
use crate::RaftNetworkFactory;
use crate::RaftStorage;
use crate::SnapshotMeta;
use crate::Vote;

/// Configuration of types used by the [`Raft`] core engine.
///
/// The (empty) implementation structure defines request/response types, node ID type
/// and the like. Refer to the documentation of associated types for more information.
///
/// ## Note
///
/// Since Rust cannot automatically infer traits for various inner types using this config
/// type as a parameter, this trait simply uses all the traits required for various types
/// as its supertraits as a workaround. To ease the declaration, the macro
/// [`declare_raft_types!`] is provided, which can be used to declare the type easily.
///
/// Example:
/// ```ignore
/// openraft::declare_raft_types!(
///    /// Declare the type configuration for `MemStore`.
///    pub Config: D = ClientRequest, R = ClientResponse, NodeId = MemNodeId
/// );
/// ```
pub trait RaftTypeConfig:
    Sized + Send + Sync + Debug + Clone + Copy + Default + Eq + PartialEq + Ord + PartialOrd + serde::Serialize + 'static
{
    /// Application-specific request data passed to the state machine.
    type D: AppData;

    /// Application-specific response data returned by the state machine.
    type R: AppDataResponse;

    /// A Raft node's ID.
    type NodeId: NodeId;
}

/// Define types for a Raft type configuration.
///
/// Since Rust has some limitations when deriving traits for types with generic arguments
/// and most types are parameterized by [`RaftTypeConfig`], we need to add supertraits to
/// a type implementing [`RaftTypeConfig`].
///
/// This macro does exactly that.
///
/// Example:
/// ```ignore
/// openraft::declare_raft_types!(
///    /// Declare the type configuration for `MemStore`.
///    pub Config: D = ClientRequest, R = ClientResponse, NodeId = MemNodeId
/// );
/// ```
#[macro_export]
macro_rules! declare_raft_types {
    ( $(#[$outer:meta])* $visibility:vis $id:ident: $($(#[$inner:meta])* $type_id:ident = $type:ty),+ ) => {
        $(#[$outer])*
        #[derive(Debug, Clone, Copy, Default, Eq, PartialEq, Ord, PartialOrd, serde::Serialize, serde::Deserialize)]
        $visibility struct $id {}

        impl $crate::RaftTypeConfig for $id {
            $(
                $(#[$inner])*
                type $type_id = $type;
            )+
        }
    };
}

struct RaftInner<C: RaftTypeConfig, N: RaftNetworkFactory<C>, S: RaftStorage<C>> {
    tx_api: mpsc::UnboundedSender<(RaftMsg<C>, Span)>,
    rx_metrics: watch::Receiver<RaftMetrics<C>>,
    #[allow(clippy::type_complexity)]
    raft_handle: Mutex<Option<JoinHandle<Result<(), Fatal<C>>>>>,
    tx_shutdown: Mutex<Option<oneshot::Sender<()>>>,
    marker_n: std::marker::PhantomData<N>,
    marker_s: std::marker::PhantomData<S>,
}

/// The Raft API.
///
/// This type implements the full Raft spec, and is the interface to a running Raft node.
/// Applications building on top of Raft will use this to spawn a Raft task and interact with
/// the spawned task.
///
/// For more information on the Raft protocol, see
/// [the specification here](https://raft.github.io/raft.pdf) (**pdf warning**).
///
/// For details and discussion on this API, see the
/// [Raft API](https://datafuselabs.github.io/openraft/raft.html) section of the guide.
///
/// ### clone
/// This type implements `Clone`, and should be cloned liberally. The clone itself is very cheap
/// and helps to facilitate use with async workflows.
///
/// ### shutting down
/// If any of the interfaces returns a `RaftError::ShuttingDown`, this indicates that the Raft node
/// is shutting down (potentially for data safety reasons due to a storage error), and the `shutdown`
/// method should be called on this type to await the shutdown of the node. If the parent
/// application needs to shutdown the Raft node for any reason, calling `shutdown` will do the trick.
pub struct Raft<C: RaftTypeConfig, N: RaftNetworkFactory<C>, S: RaftStorage<C>> {
    inner: Arc<RaftInner<C, N, S>>,
}

impl<C: RaftTypeConfig, N: RaftNetworkFactory<C>, S: RaftStorage<C>> Raft<C, N, S> {
    /// Create and spawn a new Raft task.
    ///
    /// ### `id`
    /// The ID which the spawned Raft task will use to identify itself within the cluster.
    /// Applications must guarantee that the ID provided to this function is stable, and should be
    /// persisted in a well known location, probably alongside the Raft log and the application's
    /// state machine. This ensures that restarts of the node will yield the same ID every time.
    ///
    /// ### `config`
    /// Raft's runtime config. See the docs on the `Config` object for more details.
    ///
    /// ### `network`
    /// An implementation of the `RaftNetworkFactory` trait which will be used by Raft for sending RPCs to
    /// peer nodes within the cluster. See the docs on the `RaftNetworkFactory` trait for more details.
    ///
    /// ### `storage`
    /// An implementation of the `RaftStorage` trait which will be used by Raft for data storage.
    /// See the docs on the `RaftStorage` trait for more details.
    #[tracing::instrument(level="debug", skip(config, network, storage), fields(cluster=%config.cluster_name))]
    pub fn new(id: C::NodeId, config: Arc<Config>, network: N, storage: S) -> Self {
        let (tx_api, rx_api) = mpsc::unbounded_channel();
        let (tx_metrics, rx_metrics) = watch::channel(RaftMetrics::new_initial(id));
        let (tx_shutdown, rx_shutdown) = oneshot::channel();

        let raft_handle = RaftCore::spawn(id, config, network, storage, rx_api, tx_metrics, rx_shutdown);

        let inner = RaftInner {
            tx_api,
            rx_metrics,
            raft_handle: Mutex::new(Some(raft_handle)),
            tx_shutdown: Mutex::new(Some(tx_shutdown)),
            marker_n: std::marker::PhantomData,
            marker_s: std::marker::PhantomData,
        };
        Self { inner: Arc::new(inner) }
    }

    /// Submit an AppendEntries RPC to this Raft node.
    ///
    /// These RPCs are sent by the cluster leader to replicate log entries (§5.3), and are also
    /// used as heartbeats (§5.2).
    #[tracing::instrument(level = "debug", skip(self, rpc), fields(rpc=%rpc.summary()))]
    pub async fn append_entries(
        &self,
        rpc: AppendEntriesRequest<C>,
    ) -> Result<AppendEntriesResponse<C>, AppendEntriesError<C>> {
        let (tx, rx) = oneshot::channel();
        self.call_core(RaftMsg::AppendEntries { rpc, tx }, rx).await
    }

    /// Submit a VoteRequest (RequestVote in the spec) RPC to this Raft node.
    ///
    /// These RPCs are sent by cluster peers which are in candidate state attempting to gather votes (§5.2).
    #[tracing::instrument(level = "debug", skip(self, rpc), fields(rpc=%rpc.summary()))]
    pub async fn vote(&self, rpc: VoteRequest<C>) -> Result<VoteResponse<C>, VoteError<C>> {
        let (tx, rx) = oneshot::channel();
        self.call_core(RaftMsg::RequestVote { rpc, tx }, rx).await
    }

    /// Submit an InstallSnapshot RPC to this Raft node.
    ///
    /// These RPCs are sent by the cluster leader in order to bring a new node or a slow node up-to-speed
    /// with the leader (§7).
    #[tracing::instrument(level = "debug", skip(self, rpc), fields(snapshot_id=%rpc.meta.last_log_id))]
    pub async fn install_snapshot(
        &self,
        rpc: InstallSnapshotRequest<C>,
    ) -> Result<InstallSnapshotResponse<C>, InstallSnapshotError<C>> {
        let (tx, rx) = oneshot::channel();
        self.call_core(RaftMsg::InstallSnapshot { rpc, tx }, rx).await
    }

    /// Get the ID of the current leader from this Raft node.
    ///
    /// This method is based on the Raft metrics system which does a good job at staying
    /// up-to-date; however, the `client_read` method must still be used to guard against stale
    /// reads. This method is perfect for making decisions on where to route client requests.
    #[tracing::instrument(level = "debug", skip(self))]
    pub async fn current_leader(&self) -> Option<C::NodeId> {
        self.metrics().borrow().current_leader
    }

    /// Check to ensure this node is still the cluster leader, in order to guard against stale reads (§8).
    ///
    /// The actual read operation itself is up to the application, this method just ensures that
    /// the read will not be stale.
    #[tracing::instrument(level = "debug", skip(self))]
    pub async fn client_read(&self) -> Result<(), ClientReadError<C>> {
        let (tx, rx) = oneshot::channel();
        self.call_core(RaftMsg::ClientReadRequest { tx }, rx).await
    }

    /// Submit a mutating client request to Raft to update the state of the system (§5.1).
    ///
    /// It will be appended to the log, committed to the cluster, and then applied to the
    /// application state machine. The result of applying the request to the state machine will
    /// be returned as the response from this method.
    ///
    /// Our goal for Raft is to implement linearizable semantics. If the leader crashes after committing
    /// a log entry but before responding to the client, the client may retry the command with a new
    /// leader, causing it to be executed a second time. As such, clients should assign unique serial
    /// numbers to every command. Then, the state machine should track the latest serial number
    /// processed for each client, along with the associated response. If it receives a command whose
    /// serial number has already been executed, it responds immediately without re-executing the
    /// request (§8). The `RaftStorage::apply_entry_to_state_machine` method is the perfect place
    /// to implement this.
    ///
    /// These are application specific requirements, and must be implemented by the application which is
    /// being built on top of Raft.
    #[tracing::instrument(level = "debug", skip(self, rpc))]
    pub async fn client_write(
        &self,
        rpc: ClientWriteRequest<C>,
    ) -> Result<ClientWriteResponse<C>, ClientWriteError<C>> {
        let (tx, rx) = oneshot::channel();
        self.call_core(RaftMsg::ClientWriteRequest { rpc, tx }, rx).await
    }

    /// Initialize a pristine Raft node with the given config.
    ///
    /// This command should be called on pristine nodes — where the log index is 0 and the node is
    /// in Learner state — as if either of those constraints are false, it indicates that the
    /// cluster is already formed and in motion. If `InitializeError::NotAllowed` is returned
    /// from this function, it is safe to ignore, as it simply indicates that the cluster is
    /// already up and running, which is ultimately the goal of this function.
    ///
    /// This command will work for single-node or multi-node cluster formation. This command
    /// should be called with all discovered nodes which need to be part of cluster, and as such
    /// it is recommended that applications be configured with an initial cluster formation delay
    /// which will allow time for the initial members of the cluster to be discovered (by the
    /// parent application) for this call.
    ///
    /// If successful, this routine will set the given config as the active config, only in memory,
    /// and will start an election.
    ///
    /// It is recommended that applications call this function based on an initial call to
    /// `RaftStorage.get_initial_state`. If the initial state indicates that the hard state's
    /// current term is `0` and the `last_log_index` is `0`, then this routine should be called
    /// in order to initialize the cluster.
    ///
    /// Once a node becomes leader and detects that its index is 0, it will commit a new config
    /// entry (instead of the normal blank entry created by new leaders).
    ///
    /// Every member of the cluster should perform these actions. This routine is race-condition
    /// free, and Raft guarantees that the first node to become the cluster leader will propagate
    /// only its own config.
    #[tracing::instrument(level = "debug", skip(self))]
    pub async fn initialize<T>(&self, members: T) -> Result<(), InitializeError<C>>
    where T: Into<EitherNodesOrIds<C>> + Debug {
        let (tx, rx) = oneshot::channel();
        self.call_core(
            RaftMsg::Initialize {
                members: members.into(),
                tx,
            },
            rx,
        )
        .await
    }

    /// Synchronize a new Raft node, optionally, blocking until up-to-speed (§6).
    ///
    /// - Add a node as learner into the cluster.
    /// - Setup replication from leader to it.
    ///
    /// If blocking is true, this function blocks until the leader believes the logs on the new node is up to date,
    /// i.e., ready to join the cluster, as a voter, by calling `change_membership`.
    /// When finished, it returns the last log id on the new node, in a `RaftResponse::LogId`.
    ///
    /// If blocking is false, this function returns at once as successfully setting up the replication.
    ///
    /// If the node to add is already a voter or learner, it returns `RaftResponse::NoChange` at once.
    ///
    /// The caller can attach additional info `node` to this node id.
    /// A `node` can be used to store the network address of a node. Thus an application does not need another store for
    /// mapping node-id to ip-addr when implementing the RaftNetwork.
    #[tracing::instrument(level = "debug", skip(self, id), fields(target=display(id)))]
    pub async fn add_learner(
        &self,
        id: C::NodeId,
        node: Option<Node>,
        blocking: bool,
    ) -> Result<AddLearnerResponse<C>, AddLearnerError<C>> {
        let (tx, rx) = oneshot::channel();
        self.call_core(RaftMsg::AddLearner { id, node, blocking, tx }, rx).await
    }

    /// Propose a cluster configuration change.
    ///
    /// If a node in the proposed config but is not yet a voter or learner, it first calls `add_learner` to setup
    /// replication to the new node.
    ///
    /// Internal:
    /// - It proposes a **joint** config.
    /// - When the **joint** config is committed, it proposes a uniform config.
    ///
    /// If `blocking` is true, it blocks until every learner becomes up to date.
    /// Otherwise it returns error `ChangeMembershipError::LearnerIsLagging` if there is a lagging learner.
    ///
    /// If `turn_to_learner` is true, then all the members which not exists in the new membership,
    /// will be turned into learners, otherwise will be removed.
    ///
    /// Example of `turn_to_learner` usage:
    /// If the original membership is {"members":{1,2,3}, "learners":{}}, and call `change_membership`
    /// with `node_list` {3,4,5}, then:
    ///    - If `turn_to_learner` is true, after commit the new membership is {"members":{3,4,5}, "learners":{1,2}}.
    ///    - Otherwise if `turn_to_learner` is false, then the new membership is {"members":{3,4,5}, "learners":{}}, in
    ///      which the members not exists in the new membership just be removed from the cluster.
    ///
    /// if change_membership from {1,2,3} to {}
    /// If it lost leadership or crashed before committing the second **uniform** config log, the cluster is left in the
    /// **joint** config.
    #[tracing::instrument(level = "debug", skip(self))]
    pub async fn change_membership(
        &self,
        members: BTreeSet<C::NodeId>,
        blocking: bool,
        turn_to_learner: bool,
    ) -> Result<ClientWriteResponse<C>, ClientWriteError<C>> {
        tracing::info!("change_membership: start to commit joint config");

        let (tx, rx) = oneshot::channel();
        // res is error if membership can not be changed.
        // If it is not error, it will go into a joint state
        let res = self
            .call_core(
                RaftMsg::ChangeMembership {
                    members: members.clone(),
                    blocking,
                    turn_to_learner,
                    tx,
                },
                rx,
            )
            .await?;

        tracing::info!("res of first change_membership: {:?}", res.summary());

        let (log_id, joint) = (res.log_id, res.membership.clone().unwrap());

        // There is a previously in progress joint state and it becomes the membership config we want.
        if !joint.is_in_joint_consensus() {
            return Ok(res);
        }

        tracing::debug!("committed a joint config: {} {:?}", log_id, joint);
        tracing::debug!("the second step is to change to uniform config: {:?}", members);

        let (tx, rx) = oneshot::channel();
        let res = self
            .call_core(
                RaftMsg::ChangeMembership {
                    members,
                    blocking,
                    turn_to_learner,
                    tx,
                },
                rx,
            )
            .await?;

        tracing::info!("res of second change_membership: {}", res.summary());

        Ok(res)
    }

    /// Invoke RaftCore by sending a RaftMsg and blocks waiting for response.
    #[tracing::instrument(level = "debug", skip(self, mes, rx))]
    pub(crate) async fn call_core<T, E>(&self, mes: RaftMsg<C>, rx: RaftRespRx<T, E>) -> Result<T, E>
    where E: From<Fatal<C>> {
        let span = tracing::Span::current();

        let sum = if span.is_disabled() { None } else { Some(mes.summary()) };

        let send_res = self.inner.tx_api.send((mes, span));
        if let Err(send_err) = send_res {
            let last_err = self.inner.rx_metrics.borrow().running_state.clone();
            tracing::error!(%send_err, mes=%sum.unwrap_or_default(), last_error=?last_err, "error send tx to RaftCore");

            let err = match last_err {
                Ok(_) => {
                    // normal shutdown, not caused by any error.
                    Fatal::Stopped
                }
                Err(e) => e,
            };

            return Err(err.into());
        }

        let recv_res = rx.await;
        let res = match recv_res {
            Ok(x) => x,
            Err(e) => {
                let last_err = self.inner.rx_metrics.borrow().running_state.clone();
                tracing::error!(%e, mes=%sum.unwrap_or_default(), last_error=?last_err, "error recv rx from RaftCore");

                let err = match last_err {
                    Ok(_) => {
                        // normal shutdown, not caused by any error.
                        Fatal::Stopped
                    }
                    Err(e) => e,
                };

                Err(err.into())
            }
        };

        res
    }

    /// Get a handle to the metrics channel.
    pub fn metrics(&self) -> watch::Receiver<RaftMetrics<C>> {
        self.inner.rx_metrics.clone()
    }

    /// Get a handle to wait for the metrics to satisfy some condition.
    ///
    /// ```ignore
    /// # use std::time::Duration;
    /// # use openraft::{State, Raft};
    ///
    /// let timeout = Duration::from_millis(200);
    ///
    /// // wait for raft log-3 to be received and applied:
    /// r.wait(Some(timeout)).log(Some(3), "log").await?;
    ///
    /// // wait for ever for raft node's current leader to become 3:
    /// r.wait(None).current_leader(2, "wait for leader").await?;
    ///
    /// // wait for raft state to become a follower
    /// r.wait(None).state(State::Follower, "state").await?;
    /// ```
    pub fn wait(&self, timeout: Option<Duration>) -> Wait<C> {
        let timeout = match timeout {
            Some(t) => t,
            None => Duration::from_millis(500),
        };
        Wait {
            timeout,
            rx: self.inner.rx_metrics.clone(),
        }
    }

    /// Shutdown this Raft node.
    pub async fn shutdown(&self) -> Result<(), JoinError> {
        if let Some(tx) = self.inner.tx_shutdown.lock().await.take() {
            let _ = tx.send(());
        }
        if let Some(handle) = self.inner.raft_handle.lock().await.take() {
            let _ = handle.await?;
        }
        Ok(())
    }
}

impl<C: RaftTypeConfig, N: RaftNetworkFactory<C>, S: RaftStorage<C>> Clone for Raft<C, N, S> {
    fn clone(&self) -> Self {
        Self {
            inner: self.inner.clone(),
        }
    }
}

pub(crate) type RaftRespTx<T, E> = oneshot::Sender<Result<T, E>>;
pub(crate) type RaftRespRx<T, E> = oneshot::Receiver<Result<T, E>>;

#[derive(Debug, Clone, PartialEq, Eq, Serialize, Deserialize)]
pub struct AddLearnerResponse<C: RaftTypeConfig> {
    pub matched: Option<LogId<C>>,
}

/// A message coming from the Raft API.
pub(crate) enum RaftMsg<C: RaftTypeConfig> {
    AppendEntries {
        rpc: AppendEntriesRequest<C>,
        tx: RaftRespTx<AppendEntriesResponse<C>, AppendEntriesError<C>>,
    },
    RequestVote {
        rpc: VoteRequest<C>,
        tx: RaftRespTx<VoteResponse<C>, VoteError<C>>,
    },
    InstallSnapshot {
        rpc: InstallSnapshotRequest<C>,
        tx: RaftRespTx<InstallSnapshotResponse<C>, InstallSnapshotError<C>>,
    },
    ClientWriteRequest {
        rpc: ClientWriteRequest<C>,
        tx: RaftRespTx<ClientWriteResponse<C>, ClientWriteError<C>>,
    },
    ClientReadRequest {
        tx: RaftRespTx<(), ClientReadError<C>>,
    },
    Initialize {
        members: EitherNodesOrIds<C>,
        tx: RaftRespTx<(), InitializeError<C>>,
    },
    // TODO(xp): make tx a field of a struct
    /// Request raft core to setup a new replication to a learner.
    AddLearner {
        id: C::NodeId,

        node: Option<Node>,

        /// If block until the newly added learner becomes line-rate.
        blocking: bool,

        /// Send the log id when the replication becomes line-rate.
        tx: RaftRespTx<AddLearnerResponse<C>, AddLearnerError<C>>,
    },
    ChangeMembership {
        members: BTreeSet<C::NodeId>,
        /// with blocking==false, respond to client a ChangeMembershipError::LearnerIsLagging error at once if a
        /// non-member is lagging.
        ///
        /// Otherwise, wait for commit of the member change log.
        blocking: bool,

        /// If turn_to_learner is true, then all the members which not exists in the new membership,
        /// will be turned into learners, otherwise will be removed.
        turn_to_learner: bool,

        tx: RaftRespTx<ClientWriteResponse<C>, ClientWriteError<C>>,
    },
}

impl<C> MessageSummary for RaftMsg<C>
where C: RaftTypeConfig
{
    fn summary(&self) -> String {
        match self {
            RaftMsg::AppendEntries { rpc, .. } => {
                format!("AppendEntries: {}", rpc.summary())
            }
            RaftMsg::RequestVote { rpc, .. } => {
                format!("RequestVote: {}", rpc.summary())
            }
            RaftMsg::InstallSnapshot { rpc, .. } => {
                format!("InstallSnapshot: {}", rpc.summary())
            }
            RaftMsg::ClientWriteRequest { rpc, .. } => {
                format!("ClientWriteRequest: {}", rpc.summary())
            }
            RaftMsg::ClientReadRequest { .. } => "ClientReadRequest".to_string(),
            RaftMsg::Initialize { members, .. } => {
                format!("Initialize: {:?}", members)
            }
            RaftMsg::AddLearner { id, blocking, .. } => {
                format!("AddLearner: id: {}, blocking: {}", id, blocking)
            }
            RaftMsg::ChangeMembership {
                members,
                blocking,
                turn_to_learner,
                ..
            } => {
                format!(
                    "ChangeMembership: members: {:?}, blocking: {}, turn_to_learner: {}",
                    members, blocking, turn_to_learner,
                )
            }
        }
    }
}

//////////////////////////////////////////////////////////////////////////////////////////////////

/// An RPC sent by a cluster leader to replicate log entries (§5.3), and as a heartbeat (§5.2).
#[derive(Serialize, Deserialize)]
pub struct AppendEntriesRequest<C: RaftTypeConfig> {
    pub vote: Vote<C>,

    pub prev_log_id: Option<LogId<C>>,

    /// The new log entries to store.
    ///
    /// This may be empty when the leader is sending heartbeats. Entries
    /// are batched for efficiency.
    #[serde(bound = "C::D: AppData")]
    pub entries: Vec<Entry<C>>,

    /// The leader's committed log id.
    pub leader_commit: Option<LogId<C>>,
}

impl<C: RaftTypeConfig> Clone for AppendEntriesRequest<C> {
    fn clone(&self) -> Self {
        Self {
            vote: self.vote,
            prev_log_id: self.prev_log_id,
            entries: self.entries.clone(),
            leader_commit: self.leader_commit,
        }
    }
}

impl<C: RaftTypeConfig> Debug for AppendEntriesRequest<C>
where C::D: Debug
{
    fn fmt(&self, f: &mut std::fmt::Formatter<'_>) -> std::fmt::Result {
        f.debug_struct("AppendEntriesRequest")
            .field("vote", &self.vote)
            .field("prev_log_id", &self.prev_log_id)
            .field("entries", &self.entries)
            .field("leader_commit", &self.leader_commit)
            .finish()
    }
}

impl<C: RaftTypeConfig> MessageSummary for AppendEntriesRequest<C> {
    fn summary(&self) -> String {
        format!(
            "vote={}, prev_log_id={}, leader_commit={}, entries={}",
            self.vote,
            self.prev_log_id.summary(),
            self.leader_commit.summary(),
            self.entries.as_slice().summary()
        )
    }
}

/// The response to an `AppendEntriesRequest`.
#[derive(Debug, Serialize, Deserialize)]
<<<<<<< HEAD
pub enum AppendEntriesResponse {
    Success,
    Conflict,
    HigherVote(Vote),
}

impl AppendEntriesResponse {
    pub fn is_success(&self) -> bool {
        matches!(*self, AppendEntriesResponse::Success)
    }

    pub fn is_conflict(&self) -> bool {
        matches!(*self, AppendEntriesResponse::Conflict)
    }
=======
pub struct AppendEntriesResponse<C: RaftTypeConfig> {
    pub vote: Vote<C>,
    pub success: bool,
    pub conflict: bool,
>>>>>>> 2aa38e90
}

impl<C: RaftTypeConfig> MessageSummary for AppendEntriesResponse<C> {
    fn summary(&self) -> String {
        match self {
            AppendEntriesResponse::Success => "Success".to_string(),
            AppendEntriesResponse::HigherVote(vote) => format!("Higher vote, {}", vote),
            AppendEntriesResponse::Conflict => "Conflict".to_string(),
        }
    }
}

/// A Raft log entry.
#[derive(Serialize, Deserialize)]
pub struct Entry<C: RaftTypeConfig> {
    pub log_id: LogId<C>,

    /// This entry's payload.
    #[serde(bound = "C::D: AppData")]
    pub payload: EntryPayload<C>,
}

impl<C: RaftTypeConfig> Clone for Entry<C> {
    fn clone(&self) -> Self {
        Self {
            log_id: self.log_id,
            payload: self.payload.clone(),
        }
    }
}

impl<C: RaftTypeConfig> Debug for Entry<C>
where C::D: Debug
{
    fn fmt(&self, f: &mut std::fmt::Formatter<'_>) -> std::fmt::Result {
        f.debug_struct("Entry").field("log_id", &self.log_id).field("payload", &self.payload).finish()
    }
}

impl<C: RaftTypeConfig> Default for Entry<C> {
    fn default() -> Self {
        Self {
            log_id: LogId::default(),
            payload: EntryPayload::Blank,
        }
    }
}

impl<C: RaftTypeConfig> MessageSummary for Entry<C> {
    fn summary(&self) -> String {
        format!("{}:{}", self.log_id, self.payload.summary())
    }
}

impl<C: RaftTypeConfig> MessageSummary for Option<Entry<C>> {
    fn summary(&self) -> String {
        match self {
            None => "None".to_string(),
            Some(x) => format!("Some({})", x.summary()),
        }
    }
}

impl<C: RaftTypeConfig> MessageSummary for &[Entry<C>] {
    fn summary(&self) -> String {
        let entry_refs: Vec<_> = self.iter().collect();
        entry_refs.as_slice().summary()
    }
}

impl<C: RaftTypeConfig> MessageSummary for &[&Entry<C>] {
    fn summary(&self) -> String {
        let mut res = Vec::with_capacity(self.len());
        if self.len() <= 5 {
            for x in self.iter() {
                let e = format!("{}:{}", x.log_id, x.payload.summary());
                res.push(e);
            }

            res.join(",")
        } else {
            let first = *self.first().unwrap();
            let last = *self.last().unwrap();

            format!("{} ... {}", first.summary(), last.summary())
        }
    }
}

/// Log entry payload variants.
#[derive(PartialEq, Serialize, Deserialize)]
pub enum EntryPayload<C: RaftTypeConfig> {
    /// An empty payload committed by a new cluster leader.
    Blank,

    #[serde(bound = "C::D: AppData")]
    Normal(C::D),

    /// A change-membership log entry.
    Membership(Membership<C>),
}

impl<C: RaftTypeConfig> Clone for EntryPayload<C> {
    fn clone(&self) -> Self {
        match self {
            Self::Blank => Self::Blank,
            Self::Normal(e) => Self::Normal(e.clone()),
            Self::Membership(m) => Self::Membership(m.clone()),
        }
    }
}

impl<C: RaftTypeConfig> Debug for EntryPayload<C>
where C::D: Debug
{
    fn fmt(&self, f: &mut std::fmt::Formatter<'_>) -> std::fmt::Result {
        match self {
            Self::Blank => write!(f, "Blank"),
            Self::Normal(e) => f.debug_tuple("Normal").field(e).finish(),
            Self::Membership(m) => f.debug_tuple("Membership").field(m).finish(),
        }
    }
}

impl<C: RaftTypeConfig> MessageSummary for EntryPayload<C> {
    fn summary(&self) -> String {
        match self {
            EntryPayload::Blank => "blank".to_string(),
            EntryPayload::Normal(_n) => "normal".to_string(),
            EntryPayload::Membership(c) => {
                format!("membership: {}", c.summary())
            }
        }
    }
}

/// An RPC sent by candidates to gather votes (§5.2).
#[derive(Debug, Serialize, Deserialize)]
pub struct VoteRequest<C: RaftTypeConfig> {
    pub vote: Vote<C>,
    pub last_log_id: Option<LogId<C>>,
}

impl<C: RaftTypeConfig> MessageSummary for VoteRequest<C> {
    fn summary(&self) -> String {
        format!("{}, last_log:{:?}", self.vote, self.last_log_id)
    }
}

impl<C: RaftTypeConfig> VoteRequest<C> {
    pub fn new(vote: Vote<C>, last_log_id: Option<LogId<C>>) -> Self {
        Self { vote, last_log_id }
    }
}

/// The response to a `VoteRequest`.
#[derive(Debug, Serialize, Deserialize)]
pub struct VoteResponse<C: RaftTypeConfig> {
    pub vote: Vote<C>,

    /// Will be true if the candidate received a vote from the responder.
    pub vote_granted: bool,

    /// The last log id stored on the remote voter.
    pub last_log_id: Option<LogId<C>>,
}

//////////////////////////////////////////////////////////////////////////////////////////////////

/// An RPC sent by the Raft leader to send chunks of a snapshot to a follower (§7).
#[derive(Clone, Debug, Serialize, Deserialize)]
pub struct InstallSnapshotRequest<C: RaftTypeConfig> {
    pub vote: Vote<C>,

    /// Metadata of a snapshot: snapshot_id, last_log_ed membership etc.
    pub meta: SnapshotMeta<C>,

    /// The byte offset where this chunk of data is positioned in the snapshot file.
    pub offset: u64,
    /// The raw bytes of the snapshot chunk, starting at `offset`.
    pub data: Vec<u8>,

    /// Will be `true` if this is the last chunk in the snapshot.
    pub done: bool,
}

impl<C: RaftTypeConfig> MessageSummary for InstallSnapshotRequest<C> {
    fn summary(&self) -> String {
        format!(
            "vote={}, meta={:?}, offset={}, len={}, done={}",
            self.vote,
            self.meta,
            self.offset,
            self.data.len(),
            self.done
        )
    }
}

/// The response to an `InstallSnapshotRequest`.
#[derive(Debug, Serialize, Deserialize)]
pub struct InstallSnapshotResponse<C: RaftTypeConfig> {
    pub vote: Vote<C>,
}

//////////////////////////////////////////////////////////////////////////////////////////////////

/// An application specific client request to update the state of the system (§5.1).
///
/// The entry of this payload will be appended to the Raft log and then applied to the Raft state
/// machine according to the Raft protocol.
#[derive(Serialize, Deserialize)]
pub struct ClientWriteRequest<C: RaftTypeConfig> {
    /// The application specific contents of this client request.
    pub(crate) payload: EntryPayload<C>,
}

impl<C: RaftTypeConfig> Debug for ClientWriteRequest<C>
where C::D: Debug
{
    fn fmt(&self, f: &mut std::fmt::Formatter<'_>) -> std::fmt::Result {
        f.debug_struct("ClientWriteRequest").field("payload", &self.payload).finish()
    }
}

impl<C: RaftTypeConfig> MessageSummary for ClientWriteRequest<C> {
    fn summary(&self) -> String {
        self.payload.summary()
    }
}

impl<C: RaftTypeConfig> ClientWriteRequest<C> {
    pub fn new(entry: EntryPayload<C>) -> Self {
        Self { payload: entry }
    }
}

/// The response to a `ClientRequest`.
#[derive(Serialize, Deserialize)]
pub struct ClientWriteResponse<C: RaftTypeConfig> {
    pub log_id: LogId<C>,

    /// Application specific response data.
    #[serde(bound = "C::R: AppDataResponse")]
    pub data: C::R,

    /// If the log entry is a change-membership entry.
    pub membership: Option<Membership<C>>,
}

impl<C: RaftTypeConfig> Debug for ClientWriteResponse<C>
where C::R: Debug
{
    fn fmt(&self, f: &mut std::fmt::Formatter<'_>) -> std::fmt::Result {
        f.debug_struct("ClientWriteResponse")
            .field("log_id", &self.log_id)
            .field("data", &self.data)
            .field("membership", &self.membership)
            .finish()
    }
}

impl<C: RaftTypeConfig> MessageSummary for ClientWriteResponse<C> {
    fn summary(&self) -> String {
        format!("log_id: {}, membership: {:?}", self.log_id, self.membership)
    }
}<|MERGE_RESOLUTION|>--- conflicted
+++ resolved
@@ -663,14 +663,13 @@
 
 /// The response to an `AppendEntriesRequest`.
 #[derive(Debug, Serialize, Deserialize)]
-<<<<<<< HEAD
-pub enum AppendEntriesResponse {
+pub enum AppendEntriesResponse<C: RaftTypeConfig> {
     Success,
     Conflict,
-    HigherVote(Vote),
-}
-
-impl AppendEntriesResponse {
+    HigherVote(Vote<C>),
+}
+
+impl<C: RaftTypeConfig> AppendEntriesResponse<C> {
     pub fn is_success(&self) -> bool {
         matches!(*self, AppendEntriesResponse::Success)
     }
@@ -678,12 +677,6 @@
     pub fn is_conflict(&self) -> bool {
         matches!(*self, AppendEntriesResponse::Conflict)
     }
-=======
-pub struct AppendEntriesResponse<C: RaftTypeConfig> {
-    pub vote: Vote<C>,
-    pub success: bool,
-    pub conflict: bool,
->>>>>>> 2aa38e90
 }
 
 impl<C: RaftTypeConfig> MessageSummary for AppendEntriesResponse<C> {
